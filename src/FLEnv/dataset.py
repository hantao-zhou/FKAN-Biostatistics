--- conflicted
+++ resolved
@@ -8,11 +8,7 @@
 
 
 
-<<<<<<< HEAD
-data_dir = os.path.join(os.getcwd(), 'normData', )
-=======
 data_dir = os.path.join(os.getcwd(), 'normData')
->>>>>>> ed4e651a
 #print(data_dir)
 p = re.compile(r'\d+')
 
